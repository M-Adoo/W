--- conflicted
+++ resolved
@@ -15,20 +15,13 @@
 # See more keys and their definitions at https://doc.rust-lang.org/cargo/reference/manifest.html
 
 [dependencies]
-<<<<<<< HEAD
-ribir_app = {path = "../app", version = "*"}
-ribir_gpu = {path = "../gpu", version = "*"}
-ribir_core = {path = "../core"}
-ribir_widgets = {path = "../widgets"}
-ribir_winit = {path = "../winit"}
-=======
->>>>>>> 21b46d8f
 lyon_algorithms = "1.0.1"
 lyon_path = "1.0.1"
-ribir_core = {path = "../core", version = "0.0.0"}
-ribir_gpu = {path = "../gpu", version = "0.0.0"}
-ribir_widgets = {path = "../widgets", version = "0.0.0"}
-
+ribir_app = {path = "../app", version = "*"}
+ribir_core = {path = "../core", version = "*"}
+ribir_gpu = {path = "../gpu", version = "*"}
+ribir_widgets = {path = "../widgets", version = "*"}
+ribir_winit = {path = "../winit", version = "*"}
 
 [dev-dependencies]
 env_logger = "0.7.1"
