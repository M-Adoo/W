use crate::{
  render_object::*, util::TreeFormatter, widget::key::Key, widget::*,
};
use indextree::*;
use smallvec::{smallvec, SmallVec};
use std::{
  collections::{HashMap, HashSet},
};
mod tree_relationship;
use tree_relationship::Relationship;

#[derive(Debug)]
enum WidgetNode<'a> {
  Combination(Box<dyn  CombinationWidget +'a>),
  Render(Box<dyn  RenderWidget +'a>),
}

impl<'a> WidgetNode<'a> {
  fn key(&self) -> Option<&Key> {
    match self {
      Self::Combination(c) => c.key(),
      Self::Render(r) => r.key(),
    }
  }
}

#[derive(Default)]
pub struct Application<'a> {
  w_arena: Arena<WidgetNode<'a>>,
  r_arena: Arena<Box<dyn RenderObject + Send + Sync>>,
  widget_tree: Option<NodeId>,
  render_tree: Option<NodeId>,
  tree_relationship: Relationship,
  /// Store widgets that modified and wait to update its corresponds render
  /// objects in render tree.
  dirty_widgets: HashSet<NodeId>,
  /// Store combination widgets that has require to rebuild its subtree.
  wait_rebuilds: HashSet<NodeId>,

  dirty_layouts: HashSet<NodeId>,
  dirty_layout_roots: HashSet<NodeId>,
}

impl<'a> Application<'a> {
  #[inline]
  pub fn new() -> Application<'a> { Default::default() }

  pub fn run(mut self, w: Widget<'a>) {
    self.inflate(w);
    self.construct_render_tree(
      self.widget_tree.expect("widget root should exists"),
    );

    todo!(
      "
      1. update widget tree & render tree when change occurs;
      2. start a event loop to handle event.
      3. run layout and paint for it.
    "
    );

    self.repair_tree();
  }

  /// inflate widget tree, so every widget tree leaf should be a render object.
  fn inflate(&mut self, w: Widget<'a>) {
    let (widget_node, children) = Self::consume_widget_to_node(w);
    let root = self.w_arena.new_node(widget_node);
    self.widget_tree = Some(root);

    if let Some(c) = children {
      self.inflate_widget_subtree(root, c);
    }
  }

  /// Return an widget after inflated, and its children
  #[inline]
  fn consume_widget_to_node(
    widget: Widget,
  ) -> (WidgetNode, Option<SmallVec<[Widget; 1]>>) {
    match widget {
      Widget::Combination(w) => {
        let c = w.build();
        (WidgetNode::Combination(w), Some(smallvec![c]))
      }
      Widget::Render(r) => (WidgetNode::Render(r), None),
      Widget::SingleChild(w) => {
        let (render, child) = w.split();
        (WidgetNode::Render(render), Some(smallvec![child]))
      }
      Widget::MultiChild(w) => {
        let (render, children) = w.split();
        (
          WidgetNode::Render(render),
          Some(SmallVec::from(children)),
        )
      }
    }
  }

  fn inflate_widget_subtree(
    &mut self,
    sub_tree: NodeId,
    children: SmallVec<[Widget<'a>; 1]>,
  ) {
    let mut stack = vec![(sub_tree, children)];

    while let Some((parent, mut children)) = stack.pop() {
      while let Some(child) = children.pop() {
        let (node, c_children) = Self::consume_widget_to_node(child);
        let new_id = self.preappend_widget(parent, node);
        if let Some(c_children) = c_children {
          stack.push((parent, children));
          stack.push((new_id, c_children));
          break;
        }
      }
    }
  }

  fn down_to_render_widget(&self, mut wid: NodeId) -> NodeId {
    while let WidgetNode::Combination(_) = self.w_arena[wid].get() {
      // combination widget always have single child.
      debug_assert_eq!(wid.children(&self.w_arena).count(), 1);

      wid = self.w_arena[wid]
        .first_child()
        .expect("Combination node must be only one child")
    }
    debug_assert!(matches!(
      &self.w_arena[wid].get(),
      WidgetNode::Render(_)
    ));

    wid
  }

  fn upper_to_render_widget(&self, mut wid: NodeId) -> NodeId {
    while let WidgetNode::Combination(_) = self.w_arena[wid].get() {
      wid = self.w_arena[wid].parent().expect(
        "should only call this method if `wid`  have render widget ancestor!",
      );
    }
    debug_assert!(matches!(
      &self.w_arena[wid].get(),
      WidgetNode::Render(_)
    ));

    wid
  }

  /// construct a render tree correspond to widget tree `wid`.
  fn construct_render_tree(&mut self, wid: NodeId) {
    let mut r_wid = self.down_to_render_widget(wid);
    let rid;
    if self.render_tree.is_none() {
      rid = self.r_arena.new_node(self.create_render_object(r_wid));
      self.render_tree = Some(rid);
      self.tree_relationship.bind(r_wid, rid);
    } else if let Some(render_id) =
      self.tree_relationship.widget_to_render(r_wid)
    {
      rid = *render_id;
    } else {
      let rw_parent = self.upper_to_render_widget(
        self.w_arena[wid]
          .parent()
          .expect("should not be a root widget"),
      );
      let p_rid = *self.tree_relationship.widget_to_render(rw_parent).expect(
        "parent render object node should construct before construct subtree",
      );
      let (render_widget, render_object) =
        self.append_render_node(r_wid, p_rid);
      r_wid = render_widget;
      rid = render_object;
    }

    let mut stack = vec![];
    self.render_tree_depth_construct(r_wid, rid, &mut stack);
    while let Some((wid, rid)) = stack.pop() {
      if let Some(sibling) = self.w_arena[wid].next_sibling() {
        let (render_widget, render_object) =
          self.append_render_node(sibling, rid);
        stack.push((sibling, rid));
        self.render_tree_depth_construct(
          render_widget,
          render_object,
          &mut stack,
        );
      }
    }
  }

  fn render_tree_depth_construct(
    &mut self,
    mut wid: NodeId,
    mut rid: NodeId,
    stack: &mut Vec<(NodeId, NodeId)>,
  ) {
    wid = self.down_to_render_widget(wid);

    while let Some(w_child_id) = self.w_arena[wid].first_child() {
      let (w_child_id, render_object_id) =
        self.append_render_node(w_child_id, rid);
      stack.push((w_child_id, rid));
      rid = render_object_id;
      wid = w_child_id;
    }
  }

  /// Use `wid` to create a render object, and append it into rid.
  /// Return the render widget id which created the render object and the
  /// created render object id.
  fn append_render_node(
    &mut self,
    mut wid: NodeId,
    rid: NodeId,
  ) -> (NodeId, NodeId) {
    wid = self.down_to_render_widget(wid);
    let r_child = self.r_arena.new_node(self.create_render_object(wid));
    rid.append(r_child, &mut self.r_arena);
    self.tree_relationship.bind(wid, r_child);
    (wid, r_child)
  }

  fn create_render_object(&self, render_wid: NodeId) -> Box<dyn RenderObject + Send + Sync> {
    let render_object = if let WidgetNode::Render(ref r) =
      self.w_arena[render_wid].get()
    {
      r.create_render_object()
    } else {
      unreachable!("only render widget can create render object!");
    };
    render_object
  }

  fn repair_tree(&mut self) {
    let mut repair_stack = vec![];
    while let Some(first) = self.wait_rebuilds.iter().nth(0).map(|id| *id) {
      // Always find the topmost widget which need to rebuild to rebuild
      // subtree.
      if let Some(top) = self.get_rebuild_ancestors(first) {
        if let Some(sub_root)  = self.w_arena.get_mut(top) {
          debug_assert!(
            matches!(sub_root.get(), WidgetNode::Combination(_)),
            "rebuild widget must be combination widget."
          );

          // combination widget should have only one child."
          debug_assert!(sub_root.first_child().is_some());
          debug_assert_eq!(sub_root.first_child(), sub_root.last_child());

          if let WidgetNode::Combination(ref c) = sub_root.get() {
            let new_widget = c.build();
            let old_node =
              sub_root.first_child().expect("should have single child");

            repair_stack.push((old_node, new_widget));
            while let Some((node, widget)) = repair_stack.pop() {
              self.repair_subtree(node, widget, &mut repair_stack);
            }
            self.wait_rebuilds.remove(&top);
          }
        }
      } else {
        self.wait_rebuilds.remove(&first);
      }
    }
  }

  /// Keep the `widget_subtree` to correct newest state, across minimal
  /// reconstruct or replace node in the subtree.
  fn repair_subtree(
    &mut self,
    old_node_id: NodeId,
    new_widget: Widget<'a>,
    stack: &mut Vec<(NodeId, Widget<'a>)>,
  ) {
    let old_key = self.w_arena[old_node_id].get().key();
    if old_key.is_some() && old_key == new_widget.key() {
      self.wait_rebuilds.remove(&old_node_id);
      // keep node, but replace widget in node with new widget.
      let (w, children) = Self::consume_widget_to_node(new_widget);
      *self.w_arena[old_node_id].get_mut() = w;
      self.dirty_widgets.insert(old_node_id);

      if let Some(widgets) = children {
        self.repair_children_by_key(old_node_id, widgets, stack);
      } else {
        // There is no children in new widget, drop all old children.
        let mut child = self.w_arena[old_node_id].first_child();
        while let Some(c) = child {
          child = self.w_arena[c].next_sibling();
          self.drop_subtree(c);
        }
      }
    } else {
      self.rebuild_subtree(old_node_id, new_widget);
    }

    self.wait_rebuilds.remove(&old_node_id);
  }

  /// rebuild the subtree `wid` by the new children `new_children`, the same key
  /// children as before will keep the old subtree and will add into the `stack`
  /// to recursive repair, else will construct a new subtree.
  fn repair_children_by_key(
    &mut self,
    wid: NodeId,
    new_children: SmallVec<[Widget<'a>; 1]>,
    stack: &mut Vec<(NodeId, Widget<'a>)>,
  ) {
    let mut key_children = HashMap::new();
    let mut child = self.w_arena[wid].first_child();
    while let Some(id) = child {
      child = self.w_arena[id].next_sibling();
      let key = self.w_arena[id].get().key().map(|k| k.clone());
      if let Some(key) = key {
        id.detach(&mut self.w_arena);
        key_children.insert(key, id);
      } else {
        self.drop_subtree(id);
      }
    }

    for w in new_children.into_iter() {
      if let Some(k) = w.key() {
        if let Some(id) = key_children.get(k).map(|id| *id) {
          key_children.remove(k);
          wid.append(id, &mut self.w_arena);
          stack.push((id, w));
          continue;
        }
      }

      let (w, children) = Self::consume_widget_to_node(w);
      let child_id = self.append_widget(wid, w);
      if let Some(children) = children {
        self.inflate_widget_subtree(child_id, children);
        self.construct_render_tree(child_id);
      }
    }

    key_children.into_iter().for_each(|(_, v)| {
      self.drop_subtree(v);
    });
  }

  fn rebuild_subtree(&mut self, old_node: NodeId, new_widget: Widget<'a>) {
    let parent_id = self.w_arena[old_node]
      .parent()
      .expect("parent should exists!");
    self.drop_subtree(old_node);

    let (w, children) = Self::consume_widget_to_node(new_widget);
    let new_child_id = self.append_widget(parent_id, w);
    if let Some(children) = children {
      self.inflate_widget_subtree(new_child_id, children);
    }
    self.construct_render_tree(new_child_id);
  }

  fn drop_subtree(&mut self, wid: NodeId) {
    let rid = *self
      .tree_relationship
      .widget_to_render(self.down_to_render_widget(wid))
      .expect("must exist");

    let Self {
      w_arena,
      tree_relationship,
      dirty_widgets,
      wait_rebuilds,
      ..
    } = self;

    wid.descendants(w_arena).for_each(|id| {
      // clear relationship between render object and render widget.
      if matches!(w_arena[id].get(), WidgetNode::Render(_)) {
        tree_relationship.unbind(id)
      }
      dirty_widgets.remove(&id);
      wait_rebuilds.remove(&id);
    });

    // Todo: should remove in a more directly way and not care about
    // relationship
    // Fixme: memory leak here, node not remove.
    wid.detach(&mut self.w_arena);
    rid.detach(&mut self.r_arena);
    if self.widget_tree == Some(wid) {
      self.widget_tree = None;
    }
    if self.render_tree == Some(rid) {
      self.render_tree = None;
    }
  }

  fn get_rebuild_ancestors(&self, wid: NodeId) -> Option<NodeId> {
    wid
      .ancestors(&self.w_arena)
      .filter(|id| self.wait_rebuilds.contains(id))
      .last()
      .or(Some(wid))
  }

  fn append_widget(&mut self, wid: NodeId, w: WidgetNode<'a>) -> NodeId {
    let child = self.w_arena.new_node(w);
    wid.append(child, &mut self.w_arena);
    child
  }

  fn preappend_widget(&mut self, wid: NodeId, w: WidgetNode<'a>) -> NodeId {
    let child = self.w_arena.new_node(w);
    wid.prepend(child, &mut self.w_arena);
    child
  }


  #[allow(dead_code)]
  pub(crate) fn widget_symbol_tree(&self) -> String {
    if let Some(w_root) = self.widget_tree {
      format!("{:?}", TreeFormatter::new(&self.w_arena, w_root))
    } else {
      "".to_owned()
    }
  }

  #[allow(dead_code)]
  pub(crate) fn render_symbol_tree(&self) -> String {
    if let Some(r_root) = self.render_tree {
      format!("{:?}", TreeFormatter::new(&self.r_arena, r_root))
    } else {
      "".to_owned()
    }
  }
}

#[cfg(test)]
mod test {
  use std::fmt::{Debug, Formatter, Result};
  use super::*;
  use crate::widget::Row;
  use crate::{render_ctx::*, render_object_box::*};
  extern crate test;
  use test::Bencher;

  #[derive(Clone, Debug)]
  struct EmbedPost {
    title: &'static str,
    author: &'static str,
    content: &'static str,
    level: usize,
  }

  impl CombinationWidget for EmbedPost {
    fn build<'a>(&self) -> Widget<'a> {
      let mut row = Row {
        children: vec![
          Text(self.title).to_widget(),
          Text(self.author).to_widget(),
          Text(self.content).to_widget(),
        ],
      };
      if self.level > 0 {
        let mut embed = self.clone();
        embed.level -= 1;
        row.children.push(embed.to_widget())
      }
      row.to_widget()
    }
  }

  fn create_embed_app<'a>(level: usize) -> Application<'a> {
    let post = EmbedPost {
      title: "Simple demo",
      author: "Adoo",
      content: "Recursive x times",
      level,
    };

    let mut app = Application::new();
    app.inflate(post.to_widget());
    app.construct_render_tree(app.widget_tree.expect("must exists"));
    app
  }

  #[test]
  fn widget_tree_inflate() {
    let app = create_embed_app(3);

    assert_eq!(
      app.widget_symbol_tree(),
      r#"Combination(EmbedPost { title: "Simple demo", author: "Adoo", content: "Recursive x times", level: 3 })
└── Render(RenderRow)
    ├── Render(Text("Simple demo"))
    ├── Render(Text("Adoo"))
    ├── Render(Text("Recursive x times"))
    └── Combination(EmbedPost { title: "Simple demo", author: "Adoo", content: "Recursive x times", level: 2 })
        └── Render(RenderRow)
            ├── Render(Text("Simple demo"))
            ├── Render(Text("Adoo"))
            ├── Render(Text("Recursive x times"))
            └── Combination(EmbedPost { title: "Simple demo", author: "Adoo", content: "Recursive x times", level: 1 })
                └── Render(RenderRow)
                    ├── Render(Text("Simple demo"))
                    ├── Render(Text("Adoo"))
                    ├── Render(Text("Recursive x times"))
                    └── Combination(EmbedPost { title: "Simple demo", author: "Adoo", content: "Recursive x times", level: 0 })
                        └── Render(RenderRow)
                            ├── Render(Text("Simple demo"))
                            ├── Render(Text("Adoo"))
                            └── Render(Text("Recursive x times"))
"#
    );

    assert_eq!(
      app.render_symbol_tree(),
      r#"RowRenderObject { inner_layout: [], size: None }
├── Text("Simple demo")
├── Text("Adoo")
├── Text("Recursive x times")
└── RowRenderObject { inner_layout: [], size: None }
    ├── Text("Simple demo")
    ├── Text("Adoo")
    ├── Text("Recursive x times")
    └── RowRenderObject { inner_layout: [], size: None }
        ├── Text("Simple demo")
        ├── Text("Adoo")
        ├── Text("Recursive x times")
        └── RowRenderObject { inner_layout: [], size: None }
            ├── Text("Simple demo")
            ├── Text("Adoo")
            └── Text("Recursive x times")
"#
    );
  }

  #[test]
  fn drop_subtree() {
    let mut app = create_embed_app(3);
    let id = app.widget_tree.unwrap();
    app.drop_subtree(id);

    assert!(app.tree_relationship.is_empty());
    assert!(app.dirty_widgets.is_empty());
    assert!(app.wait_rebuilds.is_empty());

    assert!(app.widget_tree.is_none());
    assert!(app.render_tree.is_none());
  }

  use std::{cell::RefCell, rc::Rc};
  #[derive(Clone, Default)]
  struct EmbedKeyPost {
    title: Rc<RefCell<&'static str>>,
    author: &'static str,
    content: &'static str,
    level: usize,
  }

  impl Debug for EmbedKeyPost {
    fn fmt(&self, f: &mut Formatter<'_>) -> Result {
      f.debug_struct("EmbedKeyPost")
        .field("title", &self.title)
        .field("author", &self.author)
        .field("content", &self.content)
        .field("level", &self.level)
        .finish()
    }
  }

  impl CombinationWidget for EmbedKeyPost {
    fn build<'a>(&self) -> Widget<'a> {
      let mut row = Row {
        children: vec![
          KeyDetect::new(0, Text(*self.title.borrow())).to_widget(),
          KeyDetect::new(1, Text(self.author)).to_widget(),
          KeyDetect::new(2, Text(self.content)).to_widget(),
        ],
      };
      if self.level > 0 {
        let mut embed = self.clone();
        embed.level -= 1;
        row
          .children
          .push(KeyDetect::new("embed", embed).to_widget())
      }
      KeyDetect::new(0, row).to_widget()
    }
  }

  #[derive(Default)]
  struct KeyDetectEnv<'a> {
    app: Application<'a>,
    title: Option<Rc<RefCell<&'static str>>>,
  }

  impl<'a> KeyDetectEnv<'a> {
    fn construct_tree(&mut self, level: usize) -> &mut Self {
      let mut post = EmbedKeyPost::default();
      post.level = level;
      let title = post.title.clone();
      self.title = Some(title);

      self.app.inflate(post.clone().to_widget());
      self
        .app
        .construct_render_tree(self.app.widget_tree.unwrap());

      self
    }

    fn emit_rebuild(&mut self) {
      *self.title.as_mut().unwrap().borrow_mut() = "New title";
      self.app.wait_rebuilds.insert(self.app.widget_tree.unwrap());
    }
  }

  #[test]
  fn repair_tree() {
    let mut env = KeyDetectEnv::default();
    env.construct_tree(3).emit_rebuild();

    // fixme: below assert should failed, after support update render tree data.
    assert_eq!(
      env.app.widget_symbol_tree(),
      r#"Combination(EmbedKeyPost { title: RefCell { value: "New title" }, author: "", content: "", level: 3 })
└── Render(KeyRender { key: KI4(0), render: RenderRow })
    ├── Render(KeyDetect { key: KI4(0), child: Text("") })
    ├── Render(KeyDetect { key: KI4(1), child: Text("") })
    ├── Render(KeyDetect { key: KI4(2), child: Text("") })
    └── Combination(KeyDetect { key: KString("embed"), child: EmbedKeyPost { title: RefCell { value: "New title" }, author: "", content: "", level: 2 } })
        └── Render(KeyRender { key: KI4(0), render: RenderRow })
            ├── Render(KeyDetect { key: KI4(0), child: Text("") })
            ├── Render(KeyDetect { key: KI4(1), child: Text("") })
            ├── Render(KeyDetect { key: KI4(2), child: Text("") })
            └── Combination(KeyDetect { key: KString("embed"), child: EmbedKeyPost { title: RefCell { value: "New title" }, author: "", content: "", level: 1 } })
                └── Render(KeyRender { key: KI4(0), render: RenderRow })
                    ├── Render(KeyDetect { key: KI4(0), child: Text("") })
                    ├── Render(KeyDetect { key: KI4(1), child: Text("") })
                    ├── Render(KeyDetect { key: KI4(2), child: Text("") })
                    └── Combination(KeyDetect { key: KString("embed"), child: EmbedKeyPost { title: RefCell { value: "New title" }, author: "", content: "", level: 0 } })
                        └── Render(KeyRender { key: KI4(0), render: RenderRow })
                            ├── Render(KeyDetect { key: KI4(0), child: Text("") })
                            ├── Render(KeyDetect { key: KI4(1), child: Text("") })
                            └── Render(KeyDetect { key: KI4(2), child: Text("") })
"#
    );

    // fixme: below assert should failed, after support update render tree.
    assert_eq!(
      env.app.render_symbol_tree(),
      r#"RowRenderObject { inner_layout: [], size: None }
├── Text("")
├── Text("")
├── Text("")
└── RowRenderObject { inner_layout: [], size: None }
    ├── Text("")
    ├── Text("")
    ├── Text("")
    └── RowRenderObject { inner_layout: [], size: None }
        ├── Text("")
        ├── Text("")
        ├── Text("")
        └── RowRenderObject { inner_layout: [], size: None }
            ├── Text("")
            ├── Text("")
            └── Text("")
"#
    );
  }

  fn assert_root_bound(app: &mut Application, bound: Option<Size>) {
    let root = app.r_arena.get_mut(app.render_tree.unwrap()).unwrap();
    let render_box = root.get_mut().to_render_box().unwrap();
    assert_eq!(render_box.bound(), bound);
  }

  fn layout_app(app: &mut Application) {
<<<<<<< HEAD
    let mut_ptr = &mut app.r_arena as *mut Arena<Box<dyn RenderObject>>;
    let mut ctx = RenderCtx::new(&mut app.r_arena, &mut app.dirty_layouts, &mut app.dirty_layout_roots);
    unsafe {
        let root = mut_ptr.as_mut().unwrap().get_mut(app.render_tree.unwrap()).unwrap();
        root.get_mut().perform_layout(app.render_tree.unwrap(), &mut ctx);
=======
    let mut_ptr = &mut app.r_arena as *mut Arena<Box<dyn RenderObject + Send + Sync>>;
    let root = app.r_arena.get_mut(app.render_tree.unwrap()).unwrap();
    unsafe {
      root.get_mut().perform_layout(
        app.render_tree.unwrap(),
        &mut RenderCtx::new(&mut *mut_ptr),
      );
>>>>>>> 75887390
    }
  }

  fn mark_dirty(app: &mut Application, node_id: NodeId) {
<<<<<<< HEAD
    let mut_ptr = &mut app.r_arena as *mut Arena<Box<dyn RenderObject>>;
    let mut ctx = RenderCtx::new(&mut app.r_arena, &mut app.dirty_layouts, &mut app.dirty_layout_roots);
    
=======
    let mut_ptr = &mut app.r_arena as *mut Arena<Box<dyn RenderObject + Send  +Sync>>;
>>>>>>> 75887390
    unsafe {
       mut_ptr
        .as_mut()
        .unwrap()
        .get_mut(node_id)
        .unwrap()
        .get_mut()
        .mark_dirty(node_id, &mut ctx);
    }
  }

  #[bench]
  fn widget_tree_deep_1000(b: &mut Bencher) {
    b.iter(|| {
      let post = EmbedPost {
        title: "Simple demo",
        author: "Adoo",
        content: "Recursive 1000 times",
        level: 1000,
      };
      let mut app = Application::new();
      app.inflate(post.to_widget());
    });
  }

  #[test]
  fn test_layout() {
    let post = EmbedPost {
      title: "Simple demo",
      author: "Adoo",
      content: "Recursive 5 times",
      level: 5,
    };
    let mut app = Application::new();
    app.inflate(post.to_widget());
    app.construct_render_tree(app.widget_tree.unwrap());

    let root_id = app.render_tree.unwrap();
    mark_dirty(&mut app, root_id);
    layout_app(&mut app);
    assert_root_bound(
      &mut app,
      Some(Size {
        width: 192,
        height: 1,
      }),
    );

    let last_child_id = app
      .r_arena
      .get(app.render_tree.unwrap())
      .unwrap()
      .last_child()
      .unwrap();
    mark_dirty(&mut app, last_child_id);
    assert_eq!(app.dirty_layouts.contains(&root_id), true);

    layout_app(&mut app);
    assert_eq!(app.dirty_layouts.contains(&root_id), false);
    assert_root_bound(
      &mut app,
      Some(Size {
        width: 192,
        height: 1,
      }),
    );
  }

  #[bench]
  fn widget_tree_deep_1000_with_key(b: &mut Bencher) {
    let mut env = KeyDetectEnv::default();
    env.construct_tree(1000);
    b.iter(|| {
      env.emit_rebuild();
      env.app.repair_tree();
    });
  }

  #[bench]
  fn render_tree_deep_1000(b: &mut Bencher) {
    b.iter(|| {
      let post = EmbedPost {
        title: "Simple demo",
        author: "Adoo",
        content: "Recursive 1000 times",
        level: 1000,
      };
      let mut app = Application::new();
      app.inflate(post.to_widget());
      app.construct_render_tree(app.widget_tree.expect("must exists"));
    });
  }
}<|MERGE_RESOLUTION|>--- conflicted
+++ resolved
@@ -679,32 +679,18 @@
   }
 
   fn layout_app(app: &mut Application) {
-<<<<<<< HEAD
-    let mut_ptr = &mut app.r_arena as *mut Arena<Box<dyn RenderObject>>;
+    let mut_ptr = &mut app.r_arena as *mut Arena<Box<(dyn RenderObject + Send + Sync)>>;
     let mut ctx = RenderCtx::new(&mut app.r_arena, &mut app.dirty_layouts, &mut app.dirty_layout_roots);
     unsafe {
         let root = mut_ptr.as_mut().unwrap().get_mut(app.render_tree.unwrap()).unwrap();
         root.get_mut().perform_layout(app.render_tree.unwrap(), &mut ctx);
-=======
-    let mut_ptr = &mut app.r_arena as *mut Arena<Box<dyn RenderObject + Send + Sync>>;
-    let root = app.r_arena.get_mut(app.render_tree.unwrap()).unwrap();
-    unsafe {
-      root.get_mut().perform_layout(
-        app.render_tree.unwrap(),
-        &mut RenderCtx::new(&mut *mut_ptr),
-      );
->>>>>>> 75887390
     }
   }
 
   fn mark_dirty(app: &mut Application, node_id: NodeId) {
-<<<<<<< HEAD
-    let mut_ptr = &mut app.r_arena as *mut Arena<Box<dyn RenderObject>>;
+    let mut_ptr = &mut app.r_arena as *mut Arena<Box<(dyn RenderObject + Send + Sync)>>;
     let mut ctx = RenderCtx::new(&mut app.r_arena, &mut app.dirty_layouts, &mut app.dirty_layout_roots);
     
-=======
-    let mut_ptr = &mut app.r_arena as *mut Arena<Box<dyn RenderObject + Send  +Sync>>;
->>>>>>> 75887390
     unsafe {
        mut_ptr
         .as_mut()
