use ribir_algo::Sc;
use rxrust::{
  ops::box_it::BoxOp,
  prelude::{BoxIt, ObservableExt, ObservableItem},
  subscription::Subscription,
};
use std::{
  cell::{Cell, RefCell, UnsafeCell},
  convert::Infallible,
  ops::{Deref, Range},
};

use crate::{
  builtin_widgets::{key::AnyKey, Void},
  context::{AppCtx, BuildCtx},
  prelude::*,
  render_helper::{RenderProxy, RenderTarget},
  ticker::FrameMsg,
  widget::{Render, RenderBuilder, Widget, WidgetId},
};

type ValueStream<V> = BoxOp<'static, (ModifyScope, V), Infallible>;

/// A trait for a value that can be subscribed its continuous modifies.
pub trait Pipe {
  type Value;
  /// Unzip the `Pipe` into its inner value and the changes stream of the
  /// value.
  fn unzip(self) -> (Self::Value, ValueStream<Self::Value>);

  /// unzip the pipe value stream with a tick sample, only for build widget use.
  fn tick_unzip(
    self,
    tap_first: Box<dyn Fn(&Window)>,
    ctx: &BuildCtx,
  ) -> (Self::Value, ValueStream<Self::Value>);

  fn box_unzip(self: Box<Self>) -> (Self::Value, ValueStream<Self::Value>);

  fn box_tick_unzip(
    self: Box<Self>,
    tap_first: Box<dyn Fn(&Window)>,
    ctx: &BuildCtx,
  ) -> (Self::Value, ValueStream<Self::Value>);

  /// Maps an `Pipe<Value=T>` to `Pipe<Value=T>` by applying a function to the
  /// continuous value
  fn map<R, F: FnMut(Self::Value) -> R + 'static>(self, f: F) -> MapPipe<R, Self, F>
  where
    Self: Sized,
  {
    MapPipe::new(self, f)
  }

  /// Chain more operations on the pipe value stream by applying the `f` on the
<<<<<<< HEAD
  /// final value stream. This is a lazy operation, it will not execute the `f`
  /// until the pipe is be subscribed.
  fn value_chain<R: BoxIt<BoxOp<'static, (ModifyScope, Self::Value), Infallible>>>(
    self,
    f: impl FnOnce(ValueStream<Self::Value>) -> R + 'static,
  ) -> FinalChain<Self::Value, Self>
=======
  /// final value stream when subscribe. This is a lazy operation, it will
  /// not execute the `f` until the pipe is be subscribed.
  fn value_chain<F>(self, f: F) -> FinalChain<Self::Value, Self, F>
>>>>>>> 3cb93b65
  where
    Self: Sized,
    F: FnOnce(ValueStream<Self::Value>) -> ValueStream<Self::Value> + 'static,
  {
<<<<<<< HEAD
    FinalChain {
      source: self,
      f: Box::new(|v| f(v).box_it()),
    }
  }
}

pub(crate) trait InnerPipe: Pipe {
  /// unzip the pipe value stream with a tick sample, only for build widget use.
  fn widget_unzip(
    self,
    tap_before_all: impl Fn(&Window) + 'static,
    ctx: &BuildCtx,
  ) -> (Self::Value, ValueStream<Self::Value>);
=======
    FinalChain { source: self, f }
  }
}

/// A trait object type for `Pipe`, help to store a concrete `Pipe`
/// or just a value.
///
/// This type not implement `Pipe` trait to avoid boxing the `Pipe` twice and
/// has a better conversion from `Pipe` to `BoxPipe`.
///
/// Call `into_pipe` to convert it to a `Pipe` type.
pub struct BoxPipe<V>(Box<dyn Pipe<Value = V>>);

pub struct MapPipe<V, S: Pipe, F: FnMut(S::Value) -> V> {
  source: S,
  f: F,
}

pub struct FinalChain<V, S, F>
where
  S: Pipe<Value = V>,
  F: FnOnce(ValueStream<V>) -> ValueStream<V>,
{
  source: S,
  f: F,
}

impl<V: 'static> BoxPipe<V> {
  #[inline]
  pub fn value(v: V) -> Self { Self(Box::new(ValuePipe(v))) }
>>>>>>> 3cb93b65

  #[inline]
  pub fn pipe(p: Box<dyn Pipe<Value = V>>) -> Self { Self(p) }

  #[inline]
  pub fn into_pipe(self) -> Box<dyn Pipe<Value = V>> { self.0 }
}

pub(crate) trait InnerPipe: Pipe {
  fn build(
    self,
    ctx: &BuildCtx,
    build: impl Fn(Self::Value, &BuildCtx) -> Widget + 'static,
  ) -> Widget
  where
    Self: Sized,
    Self::Value: 'static,
  {
    let id_share = Sc::new(Cell::new(ctx.tree.borrow().root()));
    let id_share2 = id_share.clone();
    let (w, modifies) = self.tick_unzip(
      Box::new(move |wnd| wnd.mark_widgets_regenerating(id_share2.get(), None)),
      ctx,
    );
    let w = build(w, ctx);
    id_share.set(w.id());

    let mut pipe_node = PipeNode::share_capture(w.id(), ctx);
    let c_pipe_node = pipe_node.clone();

    let handle = ctx.handle();

    let u = modifies.subscribe(move |(_, w)| {
      handle.with_ctx(|ctx| {
        let id = id_share.get();

        // async clean the mark when all regenerating is done to avoid other pipe
        // regenerate in the regenerating scope.
        let wnd = ctx.window();
        AppCtx::spawn_local(async move { wnd.remove_regenerating_mark(id) }).unwrap();

        if !ctx.window().is_in_another_regenerating(id) {
          let new_id = build(w, ctx).consume();
          pipe_node.transplant_to(id, new_id, ctx);
          update_key_status_single(id, new_id, ctx);

          ctx.insert_after(id, new_id);
          ctx.dispose_subtree(id);
          ctx.on_subtree_mounted(new_id);
          id_share.set(new_id);
          ctx.mark_dirty(new_id)
        }
      });
    });
    disconnect_when_dropped(c_pipe_node, w.id(), u, ctx);
    w
  }

  fn build_multi(
    self,
    vec: &mut Vec<Widget>,
    f: impl Fn(<Self::Value as IntoIterator>::Item, &BuildCtx) -> Widget + 'static,
    ctx: &BuildCtx,
  ) where
    Self::Value: IntoIterator,
    Self: Sized,
  {
    let build_multi = move |widgets: Self::Value, ctx: &BuildCtx| {
      let mut widgets = widgets.into_iter().map(|w| f(w, ctx)).collect::<Vec<_>>();
      if widgets.is_empty() {
        widgets.push(Void.widget_build(ctx));
      }
      widgets
    };

    let ids_share = Sc::new(RefCell::new(vec![]));
    let id_share2 = ids_share.clone();
    let (m, modifies) = self.tick_unzip(
      Box::new(move |wnd| {
        for id in id_share2.borrow().iter() {
          wnd.mark_widgets_regenerating(*id, None)
        }
      }),
      ctx,
    );

    let widgets = build_multi(m, ctx);
    let first = widgets[0].id();
    *ids_share.borrow_mut() = widgets.iter().map(|w| w.id()).collect();
    vec.extend(widgets);

    let mut pipe_node = PipeNode::share_capture(first, ctx);
    let c_pipe_node = pipe_node.clone();

    let handle = ctx.handle();
    let u = modifies.subscribe(move |(_, m)| {
      handle.with_ctx(|ctx| {
        let mut old = ids_share.borrow_mut();
        let removed_subtree = old.clone();

        // async clean the mark when all regenerating is done to avoid other pipe
        // regenerate in the regenerating scope.
        let wnd = ctx.window();
        AppCtx::spawn_local(async move {
          for id in removed_subtree {
            wnd.remove_regenerating_mark(id);
          }
        })
        .unwrap();

        if !ctx.window().is_in_another_regenerating(old[0]) {
          let new = build_multi(m, ctx)
            .into_iter()
            .map(Widget::consume)
            .collect::<Vec<_>>();

          pipe_node.transplant_to(old[0], new[0], ctx);

          update_key_state_multi(old.iter().copied(), new.iter().copied(), ctx);

          new.iter().rev().for_each(|w| ctx.insert_after(old[0], *w));
          old.iter().for_each(|id| ctx.dispose_subtree(*id));
          new.iter().for_each(|w| {
            ctx.on_subtree_mounted(*w);
            ctx.mark_dirty(*w)
          });
          *old = new;
        }
      });
    });
    disconnect_when_dropped(c_pipe_node, first, u, ctx);
  }

  fn only_parent_build(
    self,
    ctx: &BuildCtx,
    compose_child: impl FnOnce(Self::Value) -> (Widget, WidgetId),
    transplant: impl Fn(Self::Value, WidgetId, &BuildCtx) -> WidgetId + 'static,
  ) -> Widget
  where
    Self: Sized,
  {
    let root = ctx.tree.borrow().root();
    let id_share = Sc::new(RefCell::new(root..root));
    let id_share2 = id_share.clone();

    let (v, modifies) = self.tick_unzip(
      Box::new(move |wnd| {
        let rg = id_share2.borrow().clone();
        wnd.mark_widgets_regenerating(rg.start, Some(rg.end))
      }),
      ctx,
    );
    let (p, child) = compose_child(v);
    let parent = half_to_close_interval(p.id()..child, ctx);
    let mut pipe_node = PipeNode::share_capture(parent.start, ctx);
    let c_pipe_node = pipe_node.clone();
    *id_share.borrow_mut() = parent;

    let handle = ctx.handle();

    let u = modifies.subscribe(move |(_, w)| {
      handle.with_ctx(|ctx| {
        let rg = id_share.borrow().clone();

        let wnd = ctx.window();
        // async clean the mark when all regenerating is done to avoid other pipe
        // regenerate in the regenerating scope.
        AppCtx::spawn_local(async move { wnd.remove_regenerating_mark(rg.start) }).unwrap();

        if !ctx.window().is_in_another_regenerating(rg.start) {
          let first_child = rg.end.first_child(&ctx.tree.borrow().arena).unwrap();
          let p = transplant(w, rg.end, ctx);
          let new_rg = half_to_close_interval(p..first_child, ctx);
          pipe_node.transplant_to(rg.start, new_rg.start, ctx);

          update_key_status_single(rg.start, new_rg.start, ctx);

          ctx.insert_after(rg.start, new_rg.start);
          ctx.dispose_subtree(rg.start);
          new_rg
            .end
            .ancestors(&ctx.tree.borrow().arena)
            .take_while(|w| w != &new_rg.start)
            .for_each(|p| ctx.on_widget_mounted(p));

          ctx.mark_dirty(new_rg.start);
          *id_share.borrow_mut() = new_rg;
        }
      });
    });
    disconnect_when_dropped(c_pipe_node, p.id(), u, ctx);
    p
  }
}

fn disconnect_when_dropped(
  mut node: PipeNode,
  id: WidgetId,
  u: impl Subscription + 'static,
  ctx: &BuildCtx,
) {
  let tree = &mut ctx.tree.borrow_mut().arena;
  if u.is_closed() {
    // if the subscription is closed, we can cancel and unwrap the `PipeNode`
    // immediately.
    let v = std::mem::replace(node.as_mut(), Box::new(Void));
    *id.get_node_mut(tree).unwrap() = v;
  } else {
    id.attach_anonymous_data(u.unsubscribe_when_dropped(), tree)
  }
}

impl<S: Pipe, V, F: FnMut(S::Value) -> V + 'static> MapPipe<V, S, F> {
  #[inline]
  pub fn new(source: S, f: F) -> Self { Self { source, f } }
}

pub struct ModifiesPipe(BoxOp<'static, ModifyScope, Infallible>);
impl ModifiesPipe {
  #[inline]
  pub fn new(modifies: BoxOp<'static, ModifyScope, Infallible>) -> Self { Self(modifies) }
}

impl Pipe for ModifiesPipe {
  type Value = ModifyScope;

  #[inline]
  fn unzip(self) -> (Self::Value, ValueStream<Self::Value>) {
    (
      ModifyScope::empty(),
      ObservableExt::map(self.0, |s| (s, s)).box_it(),
    )
  }

  fn box_unzip(self: Box<Self>) -> (Self::Value, ValueStream<Self::Value>) { (*self).unzip() }

  fn tick_unzip(
    self,
    tap_first: Box<dyn Fn(&Window)>,
    ctx: &BuildCtx,
  ) -> (Self::Value, ValueStream<Self::Value>) {
    let wnd_id = ctx.window().id();
    let stream = self
      .0
      .filter(|s| s.contains(ModifyScope::FRAMEWORK))
      .tap(move |_| {
        if let Some(wnd) = AppCtx::get_window(wnd_id) {
          tap_first(&wnd)
        }
      })
      .sample(
        ctx
          .window()
          .frame_tick_stream()
          .filter(|f| matches!(f, FrameMsg::NewFrame(_))),
      )
      .map(|s| (s, s))
      .box_it();

    (ModifyScope::empty(), stream)
  }

  fn box_tick_unzip(
    self: Box<Self>,
    tap_first: Box<dyn Fn(&Window)>,
    ctx: &BuildCtx,
  ) -> (Self::Value, ValueStream<Self::Value>) {
    (*self).tick_unzip(tap_first, ctx)
  }
}

impl InnerPipe for ModifiesPipe {}

impl<V> Pipe for Box<dyn Pipe<Value = V>> {
  type Value = V;

  #[inline]
  fn unzip(self) -> (Self::Value, ValueStream<Self::Value>) { self.box_unzip() }

  #[inline]
  fn box_unzip(self: Box<Self>) -> (Self::Value, ValueStream<Self::Value>) { (*self).box_unzip() }

  #[inline]
  fn tick_unzip(
    self,
    tap_first: Box<dyn Fn(&Window)>,
    ctx: &BuildCtx,
  ) -> (Self::Value, ValueStream<Self::Value>) {
    self.box_tick_unzip(tap_first, ctx)
  }

  #[inline]
  fn box_tick_unzip(
    self: Box<Self>,
    tap_first: Box<dyn Fn(&Window)>,
    ctx: &BuildCtx,
  ) -> (Self::Value, ValueStream<Self::Value>) {
    (*self).box_tick_unzip(tap_first, ctx)
  }
}

impl<V> InnerPipe for Box<dyn Pipe<Value = V>> {}

impl<V: 'static, S: Pipe, F> Pipe for MapPipe<V, S, F>
where
  S::Value: 'static,
  F: FnMut(S::Value) -> V + 'static,
{
  type Value = V;

  fn unzip(self) -> (Self::Value, ValueStream<Self::Value>) {
    let Self { source, mut f } = self;
    let (v, stream) = source.unzip();
    (f(v), stream.map(move |(s, v)| (s, f(v))).box_it())
  }

  #[inline]
  fn box_unzip(self: Box<Self>) -> (Self::Value, ValueStream<Self::Value>) { (*self).unzip() }

  fn tick_unzip(
    self,
    tap_first: Box<dyn Fn(&Window)>,
    ctx: &BuildCtx,
  ) -> (Self::Value, ValueStream<Self::Value>) {
    let Self { source, mut f } = self;
    let (v, stream) = source.tick_unzip(tap_first, ctx);
    (f(v), stream.map(move |(s, v)| (s, f(v))).box_it())
  }

  #[inline]
  fn box_tick_unzip(
    self: Box<Self>,
    tap_first: Box<dyn Fn(&Window)>,
    ctx: &BuildCtx,
  ) -> (Self::Value, ValueStream<Self::Value>) {
    (*self).tick_unzip(tap_first, ctx)
  }
}

impl<V: 'static, S: InnerPipe, F> InnerPipe for MapPipe<V, S, F>
where
  S::Value: 'static,
  F: FnMut(S::Value) -> V + 'static,
{
}

impl<V, S, F> Pipe for FinalChain<V, S, F>
where
  S: Pipe<Value = V>,
  F: FnOnce(ValueStream<V>) -> ValueStream<V> + 'static,
{
  type Value = V;

  fn unzip(self) -> (V, ValueStream<V>) {
    let Self { source, f } = self;
    let (v, stream) = source.unzip();
    (v, f(stream))
  }

  #[inline]
  fn box_unzip(self: Box<Self>) -> (V, ValueStream<V>) { (*self).unzip() }

  fn tick_unzip(
    self,
    tap_first: Box<dyn Fn(&Window)>,
    ctx: &BuildCtx,
  ) -> (Self::Value, ValueStream<Self::Value>) {
    let Self { source, f } = self;
    let (v, stream) = source.tick_unzip(tap_first, ctx);
    (v, f(stream))
  }

  #[inline]
  fn box_tick_unzip(
    self: Box<Self>,
    tap_first: Box<dyn Fn(&Window)>,
    ctx: &BuildCtx,
  ) -> (Self::Value, ValueStream<Self::Value>) {
    (*self).tick_unzip(tap_first, ctx)
  }
}

impl<V, S, F> InnerPipe for FinalChain<V, S, F>
where
  S: InnerPipe<Value = V>,
  F: FnOnce(ValueStream<V>) -> ValueStream<V> + 'static,
{
}

/// A pipe that never changes, help to construct a pipe from a value.
struct ValuePipe<V>(V);

impl<V> Pipe for ValuePipe<V> {
  type Value = V;

  fn unzip(self) -> (Self::Value, ValueStream<Self::Value>) {
    (self.0, observable::empty().box_it())
  }

  #[inline]
  fn box_unzip(self: Box<Self>) -> (Self::Value, ValueStream<Self::Value>) { (*self).unzip() }

  fn tick_unzip(
    self,
    _: Box<dyn Fn(&Window)>,
    _: &BuildCtx,
  ) -> (Self::Value, ValueStream<Self::Value>) {
    self.unzip()
  }

  #[inline]
  fn box_tick_unzip(
    self: Box<Self>,
    tap_first: Box<dyn Fn(&Window)>,
    ctx: &BuildCtx,
  ) -> (Self::Value, ValueStream<Self::Value>) {
    (*self).tick_unzip(tap_first, ctx)
  }
}

crate::widget::multi_build_replace_impl! {
  impl<V, S, F> {#} for MapPipe<V, S, F>
  where
    V: {#} + 'static,
    S: InnerPipe,
    S::Value: 'static,
    F: FnMut(S::Value) -> V + 'static,
  {
    fn widget_build(self, ctx: &BuildCtx) -> Widget {
      self.build(ctx, |w, ctx| w.widget_build(ctx))
    }
  }

  impl<V, S, F> {#} for FinalChain<V, S, F>
  where
    V: {#} + 'static,
    S: InnerPipe<Value = V>,
    F: FnOnce(ValueStream<V>) -> ValueStream<V> + 'static,
  {
    fn widget_build(self, ctx: &BuildCtx) -> Widget {
      self.build(ctx, |w, ctx| w.widget_build(ctx))
    }
  }

  impl<V: {#} + 'static> {#} for Box<dyn Pipe<Value = V>>
  {
    fn widget_build(self, ctx: &BuildCtx) -> Widget {
      self.build(ctx, |w, ctx| w.widget_build(ctx))
    }
  }
}

impl<S, F> WidgetBuilder for MapPipe<Widget, S, F>
where
  S: InnerPipe,
  S::Value: 'static,
  F: FnMut(S::Value) -> Widget + 'static,
{
  fn widget_build(self, ctx: &BuildCtx) -> Widget { self.build(ctx, |w, ctx| w.widget_build(ctx)) }
}

impl<S, F> WidgetBuilder for FinalChain<Widget, S, F>
where
  S: InnerPipe<Value = Widget>,
  F: FnOnce(ValueStream<Widget>) -> ValueStream<Widget> + 'static,
{
  fn widget_build(self, ctx: &BuildCtx) -> Widget { self.build(ctx, |w, ctx| w.widget_build(ctx)) }
}

impl WidgetBuilder for Box<dyn Pipe<Value = Widget>> {
  fn widget_build(self, ctx: &BuildCtx) -> Widget { self.build(ctx, |w, ctx| w.widget_build(ctx)) }
}

macro_rules! pipe_option_to_widget {
  ($name: ident, $ctx: ident) => {
    $name
      .map(|w| {
        move |ctx: &BuildCtx| {
          if let Some(w) = w {
            w.widget_build(ctx)
          } else {
            Void.widget_build(ctx)
          }
        }
      })
      .widget_build($ctx)
  };
}

pub(crate) use pipe_option_to_widget;

macro_rules! single_parent_impl {
  () => {
    fn compose_child(self, child: Widget, ctx: &BuildCtx) -> Widget {
      self.only_parent_build(
        ctx,
        move |p| {
          let c = child.id();
          let p = p.compose_child(child, ctx);
          (p, c)
        },
        |new_p, old_p, ctx| {
          let child = old_p.single_child(&ctx.tree.borrow().arena).unwrap();
          let child = Widget::from_id(child, ctx);
          new_p.compose_child(child, ctx).consume()
        },
      )
    }
  };
}

impl<V, S, F> SingleParent for MapPipe<V, S, F>
where
  S: InnerPipe,
  V: SingleParent + RenderBuilder + 'static,
  S::Value: 'static,
  F: FnMut(S::Value) -> V + 'static,
{
  single_parent_impl!();
}

impl<V, S, F> SingleParent for FinalChain<V, S, F>
where
  S: InnerPipe<Value = V>,
  V: SingleParent + RenderBuilder + 'static,
  F: FnOnce(ValueStream<V>) -> ValueStream<V> + 'static,
{
  single_parent_impl!();
}

impl<V: SingleParent + RenderBuilder + 'static> SingleParent for Box<dyn Pipe<Value = V>> {
  single_parent_impl!();
}

macro_rules! multi_parent_impl {
  () => {
    fn compose_children(
      self,
      mut children: impl Iterator<Item = Widget>,
      ctx: &BuildCtx,
    ) -> Widget {
      // if children is empty, we can let the pipe parent as the whole subtree.
      let first_child = children.next();
      if let Some(first_child) = first_child {
        self.only_parent_build(
          ctx,
          move |p| {
            let child = first_child.id();
            let p = p.compose_children(children.chain(std::iter::once(first_child)), ctx);
            (p, child)
          },
          move |new_p, old_p, ctx| {
            // Safety: we escape the borrow of arena, but we only access the children of the
            // `old_p` and we know `compose_children` will not modifies the children of
            // `old_p`.
            let arena = unsafe { &(*ctx.tree.as_ptr()).arena };
            let children = old_p.children(arena).map(|id| Widget::from_id(id, ctx));
            new_p.compose_children(children.into_iter(), ctx).consume()
          },
        )
      } else {
        self.widget_build(ctx)
      }
    }
  };
}

impl<V, S, F> MultiParent for MapPipe<V, S, F>
where
  S: InnerPipe,
  V: MultiParent + RenderBuilder + 'static,
  S::Value: 'static,
  F: FnMut(S::Value) -> V + 'static,
{
  multi_parent_impl!();
}

impl<V, S, F> MultiParent for FinalChain<V, S, F>
where
  V: MultiParent + RenderBuilder + 'static,
  S: InnerPipe<Value = V>,
  F: FnOnce(ValueStream<V>) -> ValueStream<V> + 'static,
{
  multi_parent_impl!();
}

impl<V: MultiParent + RenderBuilder + 'static> MultiParent for Box<dyn Pipe<Value = V>> {
  multi_parent_impl!();
}

macro_rules! option_single_parent_impl {
  () => {
    fn compose_child(self, child: Widget, ctx: &BuildCtx) -> Widget {
      let handle = ctx.handle();
      Pipe::map(self, move |p| {
        handle
          .with_ctx(|ctx| {
            if let Some(p) = p {
              BoxedSingleChild::from_id(p.widget_build(ctx))
            } else {
              BoxedSingleChild::new(Void, ctx)
            }
          })
          .expect("Context not available")
      })
      .compose_child(child, ctx)
    }
  };
}

impl<V, S, F> SingleParent for MapPipe<Option<V>, S, F>
where
  S: InnerPipe,
  V: SingleParent + RenderBuilder + 'static,
  S::Value: 'static,
  F: FnMut(S::Value) -> Option<V> + 'static,
{
  option_single_parent_impl!();
}

impl<V, S, F> SingleParent for FinalChain<Option<V>, S, F>
where
  S: InnerPipe<Value = Option<V>>,
  V: SingleParent + RenderBuilder + 'static,
  F: FnOnce(ValueStream<Option<V>>) -> ValueStream<Option<V>> + 'static,
{
  option_single_parent_impl!();
}

impl<V> SingleParent for Box<dyn Pipe<Value = Option<V>>>
where
  V: SingleParent + RenderBuilder + 'static,
{
  option_single_parent_impl!();
}

fn half_to_close_interval(rg: Range<WidgetId>, ctx: &BuildCtx) -> Range<WidgetId> {
  rg.start..rg.end.parent(&ctx.tree.borrow().arena).unwrap()
}

fn update_children_key_status(old: WidgetId, new: WidgetId, ctx: &BuildCtx) {
  let tree = &ctx.tree.borrow().arena;

  match (
    old.first_child(tree),
    old.last_child(tree),
    new.first_child(tree),
    new.last_child(tree),
  ) {
    // old or new children is empty.
    (None, _, _, _) | (_, _, None, _) => {}
    (Some(_), None, _, _) | (_, _, Some(_), None) => {
      unreachable!("first child is some, but last child is none")
    }
    (Some(o_first), Some(o_last), Some(n_first), Some(n_last)) => {
      match (o_first == o_last, n_first == n_last) {
        (true, true) => update_key_status_single(o_first, n_first, ctx),
        (true, false) => {
          inspect_key(o_first, ctx, |old_key| {
            let o_key = old_key.key();
            new.children(tree).any(|n| {
              inspect_key(n, ctx, |new_key| {
                let same_key = o_key == new_key.key();
                if same_key {
                  update_key_states(old_key, o_first, new_key, n, ctx);
                }
                same_key
              })
              .unwrap_or(false)
            });
          });
        }
        (false, true) => {
          inspect_key(n_first, ctx, |new_key| {
            let n_key = new_key.key();
            old.children(tree).any(|o| {
              inspect_key(o, ctx, |old_key| {
                let same_key = old_key.key() == n_key;
                if same_key {
                  update_key_states(old_key, o, new_key, n_first, ctx);
                }
                same_key
              })
              .unwrap_or(false)
            })
          });
        }
        (false, false) => update_key_state_multi(old.children(tree), new.children(tree), ctx),
      }
    }
  }
}

fn update_key_status_single(old: WidgetId, new: WidgetId, ctx: &BuildCtx) {
  inspect_key(old, ctx, |old_key| {
    inspect_key(new, ctx, |new_key| {
      if old_key.key() == new_key.key() {
        update_key_states(old_key, old, new_key, new, ctx)
      }
    })
  });
}

fn update_key_state_multi(
  old: impl Iterator<Item = WidgetId>,
  new: impl Iterator<Item = WidgetId>,
  ctx: &BuildCtx,
) {
  let mut old_key_list = ahash::HashMap::default();
  for o in old {
    inspect_key(o, ctx, |old_key: &dyn AnyKey| {
      old_key_list.insert(old_key.key(), o);
    });
  }

  if !old_key_list.is_empty() {
    for n in new {
      inspect_key(n, ctx, |new_key| {
        if let Some(o) = old_key_list.get(&new_key.key()).copied() {
          inspect_key(o, ctx, |old_key| {
            update_key_states(old_key, o, new_key, n, ctx)
          });
        }
      });
    }
  }
}

fn inspect_key<R>(id: WidgetId, ctx: &BuildCtx, mut cb: impl FnMut(&dyn AnyKey) -> R) -> Option<R> {
  ctx
    .assert_get(id)
    .query_most_outside::<Box<dyn AnyKey>, _>(|key_widget| cb(key_widget.deref()))
}

fn update_key_states(
  old_key: &dyn AnyKey,
  old: WidgetId,
  new_key: &dyn AnyKey,
  new: WidgetId,
  ctx: &BuildCtx,
) {
  new_key.record_prev_key_widget(old_key);
  old_key.record_next_key_widget(new_key);
  update_children_key_status(old, new, ctx)
}

impl<S: Pipe, V: SingleChild, F: FnMut(S::Value) -> V + 'static> SingleChild for MapPipe<V, S, F> {}
impl<S, V, F> MultiChild for FinalChain<V, S, F>
where
  S: Pipe<Value = V>,
  V: MultiChild,
  F: FnOnce(ValueStream<V>) -> ValueStream<V>,
{
}
impl<S: Pipe, V: SingleChild, F: FnMut(S::Value) -> Option<V> + 'static> SingleChild
  for MapPipe<Option<V>, S, F>
{
}
impl<V: SingleChild> SingleChild for Box<dyn Pipe<Value = V>> {}
impl<V: MultiChild> MultiChild for Box<dyn Pipe<Value = V>> {}

/// `PipeNode` just use to wrap a `Box<dyn Render>`, and provide a choice to
/// change the inner `Box<dyn Render>` by `UnsafeCell` at a safe time. It's
/// transparent except the `Pipe` widget.
///
/// We use a `PipeNode` wrap the widget node of the pipe, so we can only
/// replace the dynamic part come from the pipe, and keep the static data
/// attached to this node. For example, we attached the unsubscribe handle of
/// the pipe to the first node, and user can attach `key` or `listener` to the
/// widget after `Pipe::build_widget` call.
#[derive(Clone)]
struct PipeNode(Sc<UnsafeCell<Box<dyn Render>>>);

impl PipeNode {
  fn share_capture(id: WidgetId, ctx: &BuildCtx) -> Self {
    let mut pipe_node = None;
    id.wrap_node(&mut ctx.tree.borrow_mut().arena, |r| {
      let p = Self(Sc::new(UnsafeCell::new(r)));
      pipe_node = Some(p.clone());
      Box::new(RenderProxy::new(p))
    });
    // we init before.
    unsafe { pipe_node.unwrap_unchecked() }
  }

  fn transplant_to(&mut self, from: WidgetId, to: WidgetId, ctx: &BuildCtx) {
    let mut tree = ctx.tree.borrow_mut();
    let [old_node, new_node] = tree.get_many_mut(&[from, to]);

    std::mem::swap(self.as_mut(), new_node);
    std::mem::swap(old_node, new_node);
  }

  fn as_ref(&self) -> &dyn Render {
    // safety: see the `PipeNode` document.
    unsafe { &**self.0.get() }
  }

  fn as_mut(&mut self) -> &mut Box<dyn Render> {
    // safety: see the `PipeNode` document.
    unsafe { &mut *self.0.get() }
  }
}

impl Query for PipeNode {
  crate::widget::impl_proxy_query!(as_ref());
}

impl RenderTarget for PipeNode {
  type Target = dyn Render;
  fn proxy<V>(&self, f: impl FnOnce(&Self::Target) -> V) -> V { f(self.as_ref()) }
}

#[cfg(test)]
mod tests {
  use std::{
    cell::{Cell, Ref},
    rc::Rc,
  };

  use crate::{
    builtin_widgets::key::{AnyKey, KeyChange},
    prelude::*,
    reset_test_env,
    test_helper::*,
    widget::TreeArena,
  };

  #[test]
  fn pipe_widget_as_root() {
    reset_test_env!();

    let size = Stateful::new(Size::zero());
    let c_size = size.clone_writer();
    let w = fn_widget! {
      let p = pipe! { MockBox { size: *$size }};
      @$p { @Void {} }
    };
    let wnd = TestWindow::new(w);
    let mut tree = wnd.widget_tree.borrow_mut();
    tree.layout(Size::zero());
    let ids = tree.root().descendants(&tree.arena).collect::<Vec<_>>();
    assert_eq!(ids.len(), 2);
    {
      *c_size.write() = Size::new(1., 1.);
    }
    tree.layout(Size::zero());
    let new_ids = tree.root().descendants(&tree.arena).collect::<Vec<_>>();
    assert_eq!(new_ids.len(), 2);

    assert_eq!(ids[1], new_ids[1]);
  }

  #[test]
  fn expr_widget_with_declare_child() {
    reset_test_env!();

    let size = Stateful::new(Size::zero());
    let c_size = size.clone_writer();
    let w = fn_widget! {
      @MockBox {
        size: Size::zero(),
        @ {
          let p = pipe! { MockBox { size: *$size }};
          @$p { @Void {} }
        }
      }
    };
    let wnd = TestWindow::new(w);
    let mut tree = wnd.widget_tree.borrow_mut();
    tree.layout(Size::zero());
    let ids = tree.root().descendants(&tree.arena).collect::<Vec<_>>();
    assert_eq!(ids.len(), 3);
    {
      *c_size.write() = Size::new(1., 1.);
    }
    tree.layout(Size::zero());
    let new_ids = tree.root().descendants(&tree.arena).collect::<Vec<_>>();
    assert_eq!(new_ids.len(), 3);

    assert_eq!(ids[0], new_ids[0]);
    assert_eq!(ids[2], new_ids[2]);
  }

  #[test]
  fn attach_data_to_pipe_widget() {
    reset_test_env!();
    let trigger = Stateful::new(false);
    let c_trigger = trigger.clone_reader();
    let w = fn_widget! {
      let p = pipe! {
        // just use to force update the widget, when trigger modified.
        $c_trigger;
        MockBox { size: Size::zero() }
      };
      @KeyWidget {
        key: 0,
        value: (),
        @ { p }
      }
    };

    let mut wnd = TestWindow::new(w);
    wnd.draw_frame();
    {
      *trigger.write() = true;
    }
    wnd.draw_frame();
    let tree = wnd.widget_tree.borrow();

    // the key should still in the root widget after pipe widget updated.
    assert!(
      tree
        .root()
        .assert_get(&tree.arena)
        .contain_type::<Box<dyn AnyKey>>()
    );
  }

  #[test]
  fn pipe_widget_mounted_new() {
    reset_test_env!();

    let v = Stateful::new(vec![1, 2, 3]);
    let new_cnt = Stateful::new(0);
    let drop_cnt = Stateful::new(0);

    let c_v = v.clone_writer();
    let c_new_cnt = new_cnt.clone_reader();
    let c_drop_cnt = drop_cnt.clone_reader();
    let w = fn_widget! {
      @MockMulti {
        @ {
          pipe!($v.clone()).map(move |v| {
            v.into_iter().map(move |_| {
              @MockBox{
                size: Size::zero(),
                on_mounted: move |_| *$new_cnt.write() += 1,
                on_disposed: move |_| *$drop_cnt.write() += 1
              }
            })
          })
        }
      }
    };

    let mut wnd = TestWindow::new(w);
    wnd.draw_frame();
    assert_eq!(*c_new_cnt.read(), 3);
    assert_eq!(*c_drop_cnt.read(), 0);

    c_v.write().push(4);
    wnd.draw_frame();
    assert_eq!(*c_new_cnt.read(), 7);
    assert_eq!(*c_drop_cnt.read(), 3);

    c_v.write().pop();
    wnd.draw_frame();
    assert_eq!(*c_new_cnt.read(), 10);
    assert_eq!(*c_drop_cnt.read(), 7);
  }

  #[test]
  fn pipe_widget_in_pipe() {
    reset_test_env!();
    let p_trigger = Stateful::new(false);
    let c_trigger = Stateful::new(false);
    let mnt_cnt = Stateful::new(0);
    let c_p_trigger = p_trigger.clone_writer();
    let c_c_trigger = c_trigger.clone_writer();
    let mnt_cnt2 = mnt_cnt.clone_reader();

    let w = fn_widget! {
      pipe!(*$p_trigger).map(move |_| {
        @MockBox {
          size: Size::zero(),
          on_mounted: move |_| *$mnt_cnt.write() +=1,
          @{
            pipe!(*$c_trigger).map(move |_| {
              @MockBox {
                size: Size::zero(),
                on_mounted: move |_| *$mnt_cnt.write() +=1,
              }
            })
          }
        }
      })
    };

    let mut wnd = TestWindow::new(w);
    wnd.draw_frame();
    assert_eq!(*mnt_cnt2.read(), 2);

    {
      // trigger the parent update
      *c_p_trigger.write() = true;
      // then trigger the child update.
      *c_c_trigger.write() = true;
    }
    wnd.draw_frame();
    assert_eq!(*mnt_cnt2.read(), 4);

    // old pipe should be unsubscribed.
    *c_p_trigger.write() = true;
    *c_c_trigger.write() = true;
    wnd.draw_frame();
    assert_eq!(*mnt_cnt2.read(), 6);
  }

  #[test]
  fn pipe_widgets_with_key() {
    reset_test_env!();

    let v = Stateful::new(vec![(1, '1'), (2, '2'), (3, '3')]);
    let enter_list: Stateful<Vec<char>> = Stateful::new(vec![]);
    let update_list: Stateful<Vec<char>> = Stateful::new(vec![]);
    let leave_list: Stateful<Vec<char>> = Stateful::new(vec![]);
    let key_change: Stateful<KeyChange<char>> = Stateful::new(KeyChange::default());

    let c_v = v.clone_writer();
    let c_enter_list = enter_list.clone_writer();
    let c_update_list = update_list.clone_writer();
    let c_leave_list = leave_list.clone_writer();
    let c_key_change = key_change.clone_writer();
    let w = fn_widget! {
      @MockMulti {
        @ {
          pipe!($v.clone()).map(move |v| {
            v.into_iter().map(move |(i, c)| {
              let key = @KeyWidget { key: i, value: c };
              @$key {
                @MockBox {
                  size: Size::zero(),
                  on_mounted: move |_| {
                    if $key.is_enter() {
                      $c_enter_list.write().push($key.value);
                    }

                    if $key.is_changed() {
                      $c_update_list.write().push($key.value);
                      *$c_key_change.write() = $key.get_change();
                    }
                  },
                  on_disposed: move |_| if $key.is_leave() {
                    $c_leave_list.write().push($key.value);
                  }
                }
              }
            })
          })
        }
      }
    };

    // 1. 3 item enter
    let mut wnd = TestWindow::new(w);
    wnd.draw_frame();
    let expect_vec = ['1', '2', '3'];
    assert_eq!((*enter_list.read()).len(), 3);
    assert!(
      (*enter_list.read())
        .iter()
        .all(|item| expect_vec.contains(item))
    );
    // clear enter list vec
    enter_list.write().clear();

    // 2. add 1 item
    c_v.write().push((4, '4'));
    wnd.draw_frame();

    let expect_vec = ['4'];
    assert_eq!((*enter_list.read()).len(), 1);
    assert!(
      enter_list
        .read()
        .iter()
        .all(|item| expect_vec.contains(item))
    );
    // clear enter list vec
    enter_list.write().clear();

    // 3. update the second item
    c_v.write()[1].1 = 'b';
    wnd.draw_frame();

    let expect_vec = [];
    assert_eq!((*enter_list.read()).len(), 0);
    assert!(
      (*enter_list.read())
        .iter()
        .all(|item| expect_vec.contains(item))
    );

    let expect_vec = ['b'];
    assert_eq!((*update_list.read()).len(), 1);
    assert!(
      (*update_list.read())
        .iter()
        .all(|item| expect_vec.contains(item))
    );
    assert_eq!(*key_change.read(), KeyChange(Some('2'), 'b'));
    update_list.write().clear();

    // 4. remove the second item
    c_v.write().remove(1);
    wnd.draw_frame();
    let expect_vec = vec!['b'];
    assert_eq!((*leave_list.read()), expect_vec);
    assert_eq!((*leave_list.read()).len(), 1);
    assert!(
      leave_list
        .read()
        .iter()
        .all(|item| expect_vec.contains(item))
    );
    leave_list.write().clear();

    // 5. update the first item
    c_v.write()[0].1 = 'a';
    wnd.draw_frame();

    assert_eq!((*enter_list.read()).len(), 0);

    let expect_vec = ['a'];
    assert_eq!((*update_list.read()).len(), 1);
    assert!(
      (*update_list.read())
        .iter()
        .all(|item| expect_vec.contains(item))
    );
    assert_eq!(*key_change.read(), KeyChange(Some('1'), 'a'));
    update_list.write().clear();
  }

  #[test]
  fn delay_drop_widgets() {
    reset_test_env!();

    #[derive(Default, Clone)]
    struct Task {
      mounted: u32,
      pin: bool,
      paint_cnt: Rc<Cell<u32>>,
      layout_cnt: Rc<Cell<u32>>,
      trigger: u32,
      wid: Option<WidgetId>,
    }

    fn build(task: Writer<Task>) -> impl WidgetBuilder {
      fn_widget! {
       @TaskWidget {
          delay_drop_until: pipe!(!$task.pin),
          layout_cnt: pipe!($task.layout_cnt.clone()),
          paint_cnt: pipe!($task.paint_cnt.clone()),
          trigger: pipe!($task.trigger),
          on_mounted: move |ctx| {
            $task.write().mounted += 1;
            $task.write().wid = Some(ctx.id);
          },
          on_disposed: move |ctx| {
            let wid = $task.write().wid.take();
            assert_eq!(wid, Some(ctx.id));
          }
        }
      }
    }

    #[derive(Declare, Query)]
    struct TaskWidget {
      trigger: u32,
      paint_cnt: Rc<Cell<u32>>,
      layout_cnt: Rc<Cell<u32>>,
    }

    impl Render for TaskWidget {
      fn perform_layout(&self, _: BoxClamp, _: &mut LayoutCtx) -> Size {
        self.layout_cnt.set(self.layout_cnt.get() + 1);
        Size::new(1., 1.)
      }

      fn paint(&self, _: &mut PaintingCtx) { self.paint_cnt.set(self.paint_cnt.get() + 1); }
    }

    fn child_count(wnd: &Window) -> usize {
      let tree = wnd.widget_tree.borrow();
      let root = tree.root();
      root.children(&tree.arena).count()
    }

    let tasks = (0..3)
      .map(|_| Stateful::new(Task::default()))
      .collect::<Vec<_>>();
    let tasks = Stateful::new(tasks);
    let c_tasks = tasks.clone_reader();
    let w = fn_widget! {
      @MockMulti {
        @ { pipe!{
          $c_tasks.iter().map(|t| build(t.clone_writer())).collect::<Vec<_>>()
        }}
      }
    };

    let mut wnd = TestWindow::new(w);
    let mut removed = vec![];

    wnd.draw_frame();
    assert_eq!(child_count(&wnd), 3);

    // the first pined widget will still paint it
    tasks.read()[0].write().pin = true;
    removed.push(tasks.write().remove(0));
    wnd.draw_frame();
    assert_eq!(child_count(&wnd), 2);
    assert_eq!(removed[0].read().paint_cnt.get(), 2);

    // the remove pined widget will paint and no layout when no changed
    let first_layout_cnt = removed[0].read().layout_cnt.get();
    tasks.read().get(0).unwrap().write().pin = true;
    removed.push(tasks.write().remove(0));
    wnd.draw_frame();
    assert_eq!(child_count(&wnd), 1);
    assert_eq!(removed[0].read().paint_cnt.get(), 3);
    assert_eq!(removed[1].read().paint_cnt.get(), 3);
    assert_eq!(removed[0].read().layout_cnt.get(), first_layout_cnt);

    // the remove pined widget only mark self dirty
    let first_layout_cnt = removed[0].read().layout_cnt.get();
    let second_layout_cnt = removed[1].read().layout_cnt.get();
    let host_layout_cnt = tasks.read()[0].read().layout_cnt.get();
    removed[0].write().trigger += 1;
    wnd.draw_frame();
    assert_eq!(removed[0].read().layout_cnt.get(), first_layout_cnt + 1);
    assert_eq!(removed[0].read().paint_cnt.get(), 4);
    assert_eq!(removed[1].read().layout_cnt.get(), second_layout_cnt);
    assert_eq!(tasks.read()[0].read().layout_cnt.get(), host_layout_cnt);

    // when unpined, it will no paint anymore
    removed[0].write().pin = false;
    wnd.draw_frame();
    assert_eq!(removed[0].read().paint_cnt.get(), 4);
    assert_eq!(removed[1].read().paint_cnt.get(), 5);

    // after removed, it will no paint and layout anymore
    let first_layout_cnt = removed[0].read().layout_cnt.get();
    removed[0].write().trigger += 1;
    wnd.draw_frame();
    assert_eq!(removed[0].read().paint_cnt.get(), 4);
    assert_eq!(removed[1].read().paint_cnt.get(), 5);
    assert_eq!(removed[0].read().layout_cnt.get(), first_layout_cnt);

    // other pined widget is work fine.
    let first_layout_cnt = removed[0].read().layout_cnt.get();
    let second_layout_cnt = removed[1].read().layout_cnt.get();
    removed[1].write().trigger += 1;
    wnd.draw_frame();
    assert_eq!(removed[0].read().paint_cnt.get(), 4);
    assert_eq!(removed[1].read().paint_cnt.get(), 6);
    assert_eq!(removed[0].read().layout_cnt.get(), first_layout_cnt);
    assert_eq!(removed[1].read().layout_cnt.get(), second_layout_cnt + 1,);
  }

  #[test]
  fn remove_delay_drop_widgets() {
    reset_test_env!();

    let child = Stateful::new(Some(()));
    let child_destroy_until = Stateful::new(false);
    let grandson = Stateful::new(Some(()));
    let grandson_destroy_until = Stateful::new(false);
    let c_child = child.clone_writer();
    let c_child_destroy_until = child_destroy_until.clone_writer();

    let w = fn_widget! {
      @MockMulti {
        @ { pipe!(*$child).map(move |_| {
          @MockMulti {
            delay_drop_until: pipe!(*$child_destroy_until),
            @ { pipe!(*$grandson).map(move |_| {
              @MockBox {
                delay_drop_until: pipe!(*$grandson_destroy_until),
                size: Size::zero(),
              }
            })}
          }
        })}
      }
    };
    let mut wnd = TestWindow::new(w);
    wnd.draw_frame();

    fn tree_arena(wnd: &TestWindow) -> Ref<TreeArena> {
      let tree = wnd.widget_tree.borrow();
      Ref::map(tree, |t| &t.arena)
    }

    let grandson_id = {
      let arena = tree_arena(&wnd);
      let root = wnd.widget_tree.borrow().root();
      root
        .first_child(&arena)
        .unwrap()
        .first_child(&arena)
        .unwrap()
    };

    wnd.draw_frame();
    assert!(!grandson_id.is_dropped(&tree_arena(&wnd)));

    c_child.write().take();
    wnd.draw_frame();
    assert!(!grandson_id.is_dropped(&tree_arena(&wnd)));

    *c_child_destroy_until.write() = true;
    wnd.draw_frame();
    assert!(grandson_id.is_dropped(&tree_arena(&wnd)));
  }

  #[test]
  fn value_pipe() {
    reset_test_env!();
    let hit = State::value(-1);

    let v = BoxPipe::value(0);
    let (v, s) = v.into_pipe().unzip();

    assert_eq!(v, 0);

    let c_hit = hit.clone_writer();
    let u = s.subscribe(move |_| *c_hit.write() += 1);

    assert_eq!(*hit.read(), -1);
    assert!(u.is_closed());
  }

  #[test]
  fn widget_from_pipe_widget() {
    reset_test_env!();
    let _ = fn_widget! {
      let v = Stateful::new(true);
      let w = pipe!(*$v).map(move |_| Void.widget_build(ctx!()));
      Widget::child_from(w, ctx!())
    };
  }
}<|MERGE_RESOLUTION|>--- conflicted
+++ resolved
@@ -27,7 +27,6 @@
   /// Unzip the `Pipe` into its inner value and the changes stream of the
   /// value.
   fn unzip(self) -> (Self::Value, ValueStream<Self::Value>);
-
   /// unzip the pipe value stream with a tick sample, only for build widget use.
   fn tick_unzip(
     self,
@@ -53,38 +52,13 @@
   }
 
   /// Chain more operations on the pipe value stream by applying the `f` on the
-<<<<<<< HEAD
-  /// final value stream. This is a lazy operation, it will not execute the `f`
-  /// until the pipe is be subscribed.
-  fn value_chain<R: BoxIt<BoxOp<'static, (ModifyScope, Self::Value), Infallible>>>(
-    self,
-    f: impl FnOnce(ValueStream<Self::Value>) -> R + 'static,
-  ) -> FinalChain<Self::Value, Self>
-=======
   /// final value stream when subscribe. This is a lazy operation, it will
   /// not execute the `f` until the pipe is be subscribed.
   fn value_chain<F>(self, f: F) -> FinalChain<Self::Value, Self, F>
->>>>>>> 3cb93b65
   where
     Self: Sized,
     F: FnOnce(ValueStream<Self::Value>) -> ValueStream<Self::Value> + 'static,
   {
-<<<<<<< HEAD
-    FinalChain {
-      source: self,
-      f: Box::new(|v| f(v).box_it()),
-    }
-  }
-}
-
-pub(crate) trait InnerPipe: Pipe {
-  /// unzip the pipe value stream with a tick sample, only for build widget use.
-  fn widget_unzip(
-    self,
-    tap_before_all: impl Fn(&Window) + 'static,
-    ctx: &BuildCtx,
-  ) -> (Self::Value, ValueStream<Self::Value>);
-=======
     FinalChain { source: self, f }
   }
 }
@@ -115,7 +89,6 @@
 impl<V: 'static> BoxPipe<V> {
   #[inline]
   pub fn value(v: V) -> Self { Self(Box::new(ValuePipe(v))) }
->>>>>>> 3cb93b65
 
   #[inline]
   pub fn pipe(p: Box<dyn Pipe<Value = V>>) -> Self { Self(p) }
