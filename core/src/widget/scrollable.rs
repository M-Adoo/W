--- conflicted
+++ resolved
@@ -63,77 +63,6 @@
 #[inline]
 fn validate_pos(view: f32, content: f32, pos: f32) -> f32 { pos.min(0.).max(view - content) }
 
-<<<<<<< HEAD
-impl ScrollableWidget {
-  fn content_clamp(&self, _: BoxClamp) -> BoxClamp {
-    BoxClamp {
-      min: Size::zero(),
-      max: Size::new(f32::MAX, f32::MAX),
-    }
-  }
-
-  fn content_pos(&self, content: Size, view: &Size) -> Point {
-    Point::new(
-      validate_pos(view.width, content.width, self.pos.x),
-      validate_pos(view.height, content.height, self.pos.y),
-    )
-  }
-}
-
-// #[cfg(test)]
-// mod tests {
-//   use super::*;
-//   use crate::test::root_and_children_rect;
-//   use winit::event::{DeviceId, ModifiersState, MouseScrollDelta, TouchPhase,
-// WindowEvent};
-
-// fn test_assert(scrollable: Scrollable, delta_x: f32, delta_y: f32, child_pos:
-// Point) {   let w = widget! {
-//    SizedBox {
-//      size: Size::new(1000., 1000.),
-//      scrollable,
-//    }
-//   };
-
-//   let mut wnd = Window::without_render(w, Size::new(100., 100.));
-
-//   wnd.render_ready();
-
-//   let device_id = unsafe { DeviceId::dummy() };
-//   wnd.processes_native_event(WindowEvent::MouseWheel {
-//     device_id,
-//     delta: MouseScrollDelta::LineDelta(delta_x, delta_y),
-//     phase: TouchPhase::Started,
-//     modifiers: ModifiersState::default(),
-//   });
-//   wnd.render_ready();
-
-//   let (_, children) = root_and_children_rect(&mut wnd);
-//   assert_eq!(children[0].origin, child_pos);
-// }
-
-//   #[test]
-//   fn x_scroll() {
-//     test_assert(Scrollable::X, 10., 10., Point::new(-10., 0.));
-//     test_assert(Scrollable::X, 10000., 10., Point::new(-900., 0.));
-//     test_assert(Scrollable::X, -100., 10., Point::new(0., 0.));
-//   }
-
-//   #[test]
-//   fn y_scroll() {
-//     test_assert(Scrollable::Y, 10., 10., Point::new(0., -10.));
-//     test_assert(Scrollable::Y, 10., 10000., Point::new(0., -900.));
-//     test_assert(Scrollable::Y, -10., -100., Point::new(0., 0.));
-//   }
-
-//   #[test]
-//   fn both_scroll() {
-//     test_assert(Scrollable::Both, 10., 10., Point::new(-10., -10.));
-//     test_assert(Scrollable::Both, 10000., 10000., Point::new(-900., -900.));
-//     test_assert(Scrollable::Both, -100., -100., Point::new(0., 0.));
-//   }
-// }
-=======
 #[cfg(test)]
 mod tests {
   use crate::test::root_and_children_rect;
@@ -186,5 +115,4 @@
     test_assert(Scrollable::Both, 10000., 10000., Point::new(-900., -900.));
     test_assert(Scrollable::Both, -100., -100., Point::new(0., 0.));
   }
-}
->>>>>>> f4dfb60c
+}